import sys
from pathlib import Path
import modal
import json
import os
import uuid
from PIL import Image, ImageDraw, ImageFont
import io
import fitz

sys.path.append(str(Path(__file__).resolve().parents[2]))

from src.pipeline.registry.function_registry import FunctionRegistry
from src.schemas.schemas import (
    Entry,
    ChunkLocation,
    Index,
    Ingestion,
    ExtractedFeatureType,
    ExtractionMethod,
    RelationshipType,
    Citation,
)
from src.utils.datetime_utils import get_current_utc_datetime
from src.utils.extraction_utils import convert_to_pdf
from src.utils.visualize_utils import visualize_page_results, group_entries_by_page


def _map_mineru_type(block_type: str) -> ExtractedFeatureType:
    """Maps MinerU BlockType to our common ExtractedFeatureType enum"""
    # BlockType mapping to our ExtractedFeatureType
    mineru_to_common = {
        "image": ExtractedFeatureType.figure,
        "image_body": ExtractedFeatureType.figure,
        "image_caption": ExtractedFeatureType.caption,
        "image_footnote": ExtractedFeatureType.footnote,
        "table": ExtractedFeatureType.table,
        "table_body": ExtractedFeatureType.table,
        "table_caption": ExtractedFeatureType.caption,
        "table_footnote": ExtractedFeatureType.footnote,
        "text": ExtractedFeatureType.text,
        "title": ExtractedFeatureType.section_header,
        "interline_equation": ExtractedFeatureType.equation,
        "footnote": ExtractedFeatureType.footnote,
        "discarded": ExtractedFeatureType.other,
        "list": ExtractedFeatureType.list,
        "index": ExtractedFeatureType.other,
    }
    output = mineru_to_common.get(block_type, ExtractedFeatureType.other)
    if output == ExtractedFeatureType.other:
        print(f"Unknown block_type: {block_type}")
    return output


def _convert_bbox(bbox: list[float], page_width: float, page_height: float) -> dict:
    """Convert MinerU bbox format to our bbox format"""
    # MinerU bbox format is [left, top, right, bottom]
    return {
        "left": bbox[0],
        "top": bbox[1],
        "width": bbox[2] - bbox[0],  # right - left
        "height": bbox[3] - bbox[1],  # bottom - top
        "page_width": page_width,
        "page_height": page_height,
    }


async def _extract_region(
    bbox: list[float],
    page_num: int,
    secondary_index: int,
    page_file_path: str,
    page_width: float,
    page_height: float,
    extracts_dir: str,
    feature_type: ExtractedFeatureType,
    read=None,
    write=None,
) -> str:
    """Extract a region from a page image and save it."""
    # Open the image
    if read:
        img_bytes = await read(page_file_path)
        img = Image.open(io.BytesIO(img_bytes))
    else:
        img = Image.open(page_file_path)

    # Check if coordinates are already absolute (>1)
    if any(coord > 1 for coord in bbox):
        left, top, right, bottom = bbox
    else:
        # Convert relative coordinates to absolute
        left = bbox[0] * page_width
        top = bbox[1] * page_height
        right = bbox[2] * page_width
        bottom = bbox[3] * page_height

    # Ensure coordinates are within image bounds
    left = max(0, min(left, page_width))
    top = max(0, min(top, page_height))
    right = max(0, min(right, page_width))
    bottom = max(0, min(bottom, page_height))

    # Ensure valid box dimensions
    if right <= left or bottom <= top:
        print(f"Warning: Invalid box dimensions for {feature_type} on page {page_num + 1}")
        img.close()
        return None

    try:
        # Crop the region
        region = img.crop((left, top, right, bottom))

        # Save extracted region
        extracted_path = f"{extracts_dir}/{feature_type.value}_{page_num + 1}_{secondary_index}.jpg"
        img_byte_arr = io.BytesIO()
        region.save(img_byte_arr, format="JPEG")
        img_byte_arr = img_byte_arr.getvalue()

        if write:
            await write(extracted_path, img_byte_arr)
        else:
            os.makedirs(os.path.dirname(extracted_path), exist_ok=True)
            with open(extracted_path, "wb") as f:
                f.write(img_byte_arr)

        return extracted_path
    except Exception as e:
        print(f"Error extracting region: {e}")
        return None
    finally:
        img.close()


async def _process_para_blocks(
    blocks: list,
    page_num: int,
    ingestion: Ingestion,
    page_file_path: str,
    chunk_idx: int,
    counters: dict,
    page_width: float,
    page_height: float,
    extracts_dir: str,
    mode: str = "by_page",
    write=None,
    read=None,
) -> tuple[list[Entry], int, list[str], list[ChunkLocation]]:
    """Recursively process para_blocks to extract entries."""
    entries = []
    current_chunk_text = []
    current_chunk_locations = []

    # Track parent elements for citations
    parent_elements = {
        ExtractedFeatureType.figure: None,
        ExtractedFeatureType.table: None,
    }

    for block in blocks:
        print(f"Processing block type: {block['type']}")
        feature_type = _map_mineru_type(block["type"])
        content = ""
        extracted_path = None

        # Handle visual elements (tables and figures)
        if feature_type in [ExtractedFeatureType.figure, ExtractedFeatureType.table]:
            # Extract region
            extracted_path = await _extract_region(
                bbox=block.get("bbox", []),
                page_num=page_num,
                secondary_index=len(current_chunk_locations),
                page_file_path=page_file_path,
                page_width=page_width,
                page_height=page_height,
                extracts_dir=extracts_dir,
                feature_type=feature_type,
                read=read,
                write=write,
            )

            # Create element entry
            element_uuid = str(uuid.uuid4())
            location = ChunkLocation(
                index=Index(
                    primary=page_num + 1,
                    secondary=len(current_chunk_locations) + 1,
                ),
                extracted_feature_type=feature_type,
                extracted_file_path=extracted_path,
                page_file_path=page_file_path,
                bounding_box=_convert_bbox(
                    block.get("bbox", []), page_width, page_height
                ),
            )

            if feature_type == ExtractedFeatureType.figure:
                counters["figure_count"] += 1
                figure_number = counters["figure_count"]
                parent_elements[ExtractedFeatureType.figure] = element_uuid
                element_entry = Entry(
                    uuid=element_uuid,
                    ingestion=ingestion,
                    string="",  # Empty string as content is visual
                    consolidated_feature_type=feature_type,
                    chunk_locations=[location],
                    chunk_index=chunk_idx + 1,
                    min_primary_index=page_num + 1,
                    max_primary_index=page_num + 1,
                    figure_number=figure_number,
                )
            else:  # Table
                counters["table_count"] += 1
                table_number = counters["table_count"]
                parent_elements[ExtractedFeatureType.table] = element_uuid
                element_entry = Entry(
                    uuid=element_uuid,
                    ingestion=ingestion,
                    string=block.get("html", ""),
                    consolidated_feature_type=feature_type,
                    chunk_locations=[location],
                    chunk_index=chunk_idx + 1,
                    min_primary_index=page_num + 1,
                    max_primary_index=page_num + 1,
                    table_number=table_number,
                )

            entries.append(element_entry)
            chunk_idx += 1
            current_chunk_text.append(block.get("html", ""))
            current_chunk_locations.append(location)

        # Handle captions
        elif feature_type == ExtractedFeatureType.caption:
            # Determine parent element type based on context
            parent_type = None
            parent_uuid = None
            if block.get("parent_type") == "figure":
                parent_type = RelationshipType.FIGURE_CAPTION
                parent_uuid = parent_elements.get(ExtractedFeatureType.figure)
            elif block.get("parent_type") == "table":
                parent_type = RelationshipType.TABLE_CAPTION
                parent_uuid = parent_elements.get(ExtractedFeatureType.table)

            if parent_uuid and parent_type:
                caption_uuid = str(uuid.uuid4())
                citation = Citation(
                    relationship_type=parent_type,
                    target_uuid=parent_uuid,
                    source_uuid=caption_uuid,
                )

                location = ChunkLocation(
                    index=Index(
                        primary=page_num + 1,
                        secondary=len(current_chunk_locations) + 1,
                    ),
                    extracted_feature_type=feature_type,
                    page_file_path=page_file_path,
                    bounding_box=_convert_bbox(
                        block.get("bbox", []), page_width, page_height
                    ),
                )

                caption_entry = Entry(
                    uuid=caption_uuid,
                    ingestion=ingestion,
                    string=block.get("text", ""),
                    consolidated_feature_type=feature_type,
                    chunk_locations=[location],
                    chunk_index=chunk_idx + 1,
                    min_primary_index=page_num + 1,
                    max_primary_index=page_num + 1,
                    citations=[citation],
                )
                entries.append(caption_entry)
                chunk_idx += 1
                current_chunk_text.append(block.get("text", ""))
                current_chunk_locations.append(location)

        # Handle text content
        else:
            # Process text content from lines or spans
            if "lines" in block:
                for line in block["lines"]:
                    for span in line.get("spans", []):
                        if span["type"] == "text":
                            content += f"{span['content']} "
                        elif span["type"] == "inline_equation":
                            content += f"{span.get('latex', '')} "
            elif "spans" in block:
                for span in block["spans"]:
                    if span["type"] == "text":
                        content += f"{span['content']} "
                    elif span["type"] == "inline_equation":
                        content += f"{span.get('latex', '')} "

            content = content.strip()
            if content:
                location = ChunkLocation(
                    index=Index(
                        primary=page_num + 1,
                        secondary=len(current_chunk_locations) + 1,
                    ),
                    extracted_feature_type=feature_type,
                    page_file_path=page_file_path,
                    bounding_box=_convert_bbox(
                        block.get("bbox", []), page_width, page_height
                    ),
                )

                # For by_title mode, create new chunk at section headers
                if (
                    mode == "by_title"
                    and feature_type == ExtractedFeatureType.section_header
                ):
                    if current_chunk_text and current_chunk_locations:
                        combined_text = " ".join(current_chunk_text)
                        chunk_entry = Entry(
                            uuid=str(uuid.uuid4()),
                            ingestion=ingestion,
                            string=combined_text,
                            consolidated_feature_type=ExtractedFeatureType.combined_text,
                            chunk_locations=current_chunk_locations.copy(),
                            min_primary_index=page_num + 1,
                            max_primary_index=page_num + 1,
                            chunk_index=chunk_idx + 1,
                        )
                        entries.append(chunk_entry)
                        chunk_idx += 1
                        current_chunk_text = []
                        current_chunk_locations = []

                current_chunk_text.append(content)
                current_chunk_locations.append(location)

        # Recursively process nested blocks
        if "blocks" in block:
            nested_entries, chunk_idx, nested_text, nested_locations = (
                await _process_para_blocks(
                    block["blocks"],
                    page_num,
                    ingestion,
                    page_file_path,
                    chunk_idx,
                    counters,
                    page_width,
                    page_height,
                    extracts_dir,
                    mode,
                    write,
                    read,
                )
            )
            entries.extend(nested_entries)
            current_chunk_text.extend(nested_text)
            current_chunk_locations.extend(nested_locations)

    return entries, chunk_idx, current_chunk_text, current_chunk_locations


<<<<<<< HEAD
@FunctionRegistry.register("parse", "mineru")
=======
async def __process_para_blocks(
    blocks: list,
    page_num: int,
    ingestion: Ingestion,
    page_file_path: str,
    chunk_idx: int,
    counters: dict,
    page_width: float,
    page_height: float,
    extracts_dir: str,
    write=None,
) -> tuple[list[Entry], int]:
    """Recursively process para_blocks to extract entries."""
    entries = []

    for block in blocks:
        feature_type = _map_mineru_type(block["type"])

        # Initialize content
        content = ""
        extracted_path = None

        # Recursively process nested lines or spans
        if "lines" in block:
            for line in block["lines"]:
                for span in line.get("spans", []):
                    if span["type"] == "text":
                        content += f"{span['content']} "
                    elif span["type"] == "inline_equation":
                        content += f"{span.get('latex', '')} "
                    elif span["type"] == "table":
                        # Handle table content
                        content += f"{span.get('html', '')} "
                        counters["table_count"] += 1
                        # Optionally extract table image if available
                        if "image_path" in span:
                            extracted_path = (
                                f"{extracts_dir}/table_{counters['table_count']}.jpg"
                            )
                    elif span["type"] == "figure":
                        # Handle figure content
                        counters["figure_count"] += 1
                        extracted_path = (
                            f"{extracts_dir}/figure_{counters['figure_count']}.jpg"
                        )
                    else:
                        # Other types can be added here
                        continue

        elif "spans" in block:
            for span in block["spans"]:
                if span["type"] == "text":
                    content += f"{span['content']} "
                elif span["type"] == "inline_equation":
                    content += f"{span.get('latex', '')} "
                # Add other span types if necessary

        # Clean up content
        content = content.strip()

        if content:
            location = ChunkLocation(
                index=Index(
                    primary=page_num + 1,
                    secondary=chunk_idx + 1,
                ),
                extracted_feature_type=feature_type,
                extracted_file_path=extracted_path,
                page_file_path=page_file_path,
                bounding_box=_convert_bbox(
                    block.get("bbox", []), page_width, page_height
                ),
            )

            entry = Entry(
                uuid=str(uuid.uuid4()),
                ingestion=ingestion,
                string=content,
                consolidated_feature_type=feature_type,
                chunk_locations=[location],
                min_primary_index=page_num + 1,
                max_primary_index=page_num + 1,
                chunk_index=chunk_idx + 1,
            )
            entries.append(entry)
            chunk_idx += 1

        # Recursively process nested blocks if any
        if "blocks" in block:
            nested_entries, chunk_idx = await __process_para_blocks(
                block["blocks"],
                page_num,
                ingestion,
                page_file_path,
                chunk_idx,
                counters,
                page_width,
                page_height,
                extracts_dir,
                write,
            )
            entries.extend(nested_entries)

    return entries, chunk_idx


@FunctionRegistry.register("extract", "mineru")
>>>>>>> ef3ac77e
async def main_mineru(
    ingestions: list[Ingestion],
    write=None,
    read=None,
    visualize=False,
    mode="by_page",
    **kwargs,
) -> list[Entry]:
    """Parse documents using the MinerU library.

    Args:
        ingestions: List of Ingestion objects
        write: Optional async write function
        read: Optional async read function
        visualize: If True, saves annotated PDFs with bounding boxes
        **kwargs: Additional arguments

    Returns:
        List of Entry objects
    """
    file_bytes = []
    ingestion_map = {}  # Map to track file_bytes index to ingestion

    cls = modal.Cls.lookup("mineru-modal", "MinerU")
    obj = cls()

    # First pass: collect all file bytes
    for idx, ingestion in enumerate(ingestions):
        ingestion.extraction_method = ExtractionMethod.MINERU
        ingestion.extraction_date = get_current_utc_datetime()

        if not ingestion.extracted_document_file_path:
            base_path = os.path.splitext(ingestion.file_path)[0]
            ingestion.extracted_document_file_path = f"{base_path}_mineru.json"

        file_content = await read(ingestion.file_path) if read else open(ingestion.file_path, "rb").read()
        pdf_content = convert_to_pdf(file_content, Path(ingestion.file_path).suffix.lower())
        file_bytes.append(pdf_content)
        ingestion_map[idx] = ingestion

    all_entries = []
    # Process files in parallel using async map
    idx = 0
    async for result in obj.process_pdf.map.aio(file_bytes, return_exceptions=True):
        if isinstance(result, Exception):
            print(f"Error processing document: {result}")
            continue

        current_ingestion = ingestion_map[idx]

        # Create output directories
        base_dir = os.path.dirname(current_ingestion.extracted_document_file_path)
        base_dir = os.path.dirname(Path(__file__).resolve())  # current file directory
        pages_dir = os.path.join(base_dir, "pages")
        extracts_dir = os.path.join(base_dir, "extracts")

        # Convert PDF pages to images if visualize is True
        page_image_paths = {}
        if visualize:
            with fitz.open(stream=io.BytesIO(pdf_content), filetype="pdf") as doc:
                for page_num in range(len(result["pdf_info"])):
                    # Convert page to image
                    pix = doc[page_num].get_pixmap(matrix=fitz.Matrix(1, 1))
                    img_bytes = pix.tobytes("jpg")
                    page_image_path = f"{pages_dir}/page_{page_num + 1}.jpg"

                    if write:
                        await write(page_image_path, img_bytes)
                    else:
                        os.makedirs(os.path.dirname(page_image_path), exist_ok=True)
                        with open(page_image_path, "wb") as f:
                            f.write(img_bytes)
                    page_image_paths[page_num] = page_image_path

        # Initialize counters
        chunk_idx = 0
        counters = {"figure_count": 0, "table_count": 0}

        # Process each page
        for page_result in result["pdf_info"]:
            page_num = page_result["page_idx"]
            page_width, page_height = page_result["page_size"]
            page_file_path = f"{pages_dir}/page_{page_num + 1}.jpg"

            # Process para_blocks
            entries, chunk_idx, current_chunk_text, current_chunk_locations = await _process_para_blocks(
                blocks=page_result.get("para_blocks", []),
                page_num=page_num,
                ingestion=current_ingestion,
                page_file_path=page_file_path,
                chunk_idx=chunk_idx,
                counters=counters,
                page_width=page_width,
                page_height=page_height,
                extracts_dir=extracts_dir,
                write=write,
            )
            all_entries.extend(entries)

            # Visualize if requested
            if visualize:
                output_dir = os.path.join(base_dir, "annotated")
                entries_by_page = group_entries_by_page(all_entries)

                for page_num, elements in entries_by_page.items():
                    if not elements:
                        continue

                    output_path = f"{output_dir}/page_{page_num + 1}_annotated.png"
                    annotated_image = await visualize_page_results(
                        page_image_paths[page_num], elements, read
                    )

                    if write:
                        await write(output_path, annotated_image)
                    else:
                        os.makedirs(os.path.dirname(output_path), exist_ok=True)
                        with open(output_path, "wb") as f:
                            f.write(annotated_image)

        # Write combined entries to file for this specific ingestion
        if write:
            await write(
                current_ingestion.extracted_document_file_path,
                json.dumps([entry.model_dump() for entry in all_entries], indent=4)
            )
        else:
            with open(current_ingestion.extracted_document_file_path, "w", encoding="utf-8") as f:
                json.dump([entry.model_dump() for entry in all_entries], f, indent=4)

        idx += 1
    return all_entries


if __name__ == "__main__":
    from src.schemas.schemas import Scope, IngestionMethod, FileType
    import asyncio

    test_ingestions = [
        # Ingestion(
        #     scope=Scope.INTERNAL,  # Required
        #     creator_name="Test User",  # Required
        #     ingestion_method=IngestionMethod.LOCAL_FILE,  # Required
        #     file_type=FileType.PDF,
        #     ingestion_date="2024-03-20T12:00:00Z",  # Required
        #     file_path="/Users/pranaviyer/Downloads/TR0722-315a Appendix A.pdf",
        # ),
        Ingestion(
            scope=Scope.INTERNAL,
            creator_name="Test User",
            ingestion_method=IngestionMethod.LOCAL_FILE,
            ingestion_date="2024-03-20T12:00:00Z",
            file_type=FileType.PDF,
            file_path="/Users/pranaviyer/Desktop/AstralisData/E5_Paper.pdf",
        )
    ]
    output = asyncio.run(main_mineru(test_ingestions, mode="by_page", visualize=True))
    with open("mineru_output.json", "w") as f:
        for entry in output:
            f.write(json.dumps(entry.model_dump(), indent=4))
            f.write("\n")<|MERGE_RESOLUTION|>--- conflicted
+++ resolved
@@ -359,117 +359,7 @@
     return entries, chunk_idx, current_chunk_text, current_chunk_locations
 
 
-<<<<<<< HEAD
-@FunctionRegistry.register("parse", "mineru")
-=======
-async def __process_para_blocks(
-    blocks: list,
-    page_num: int,
-    ingestion: Ingestion,
-    page_file_path: str,
-    chunk_idx: int,
-    counters: dict,
-    page_width: float,
-    page_height: float,
-    extracts_dir: str,
-    write=None,
-) -> tuple[list[Entry], int]:
-    """Recursively process para_blocks to extract entries."""
-    entries = []
-
-    for block in blocks:
-        feature_type = _map_mineru_type(block["type"])
-
-        # Initialize content
-        content = ""
-        extracted_path = None
-
-        # Recursively process nested lines or spans
-        if "lines" in block:
-            for line in block["lines"]:
-                for span in line.get("spans", []):
-                    if span["type"] == "text":
-                        content += f"{span['content']} "
-                    elif span["type"] == "inline_equation":
-                        content += f"{span.get('latex', '')} "
-                    elif span["type"] == "table":
-                        # Handle table content
-                        content += f"{span.get('html', '')} "
-                        counters["table_count"] += 1
-                        # Optionally extract table image if available
-                        if "image_path" in span:
-                            extracted_path = (
-                                f"{extracts_dir}/table_{counters['table_count']}.jpg"
-                            )
-                    elif span["type"] == "figure":
-                        # Handle figure content
-                        counters["figure_count"] += 1
-                        extracted_path = (
-                            f"{extracts_dir}/figure_{counters['figure_count']}.jpg"
-                        )
-                    else:
-                        # Other types can be added here
-                        continue
-
-        elif "spans" in block:
-            for span in block["spans"]:
-                if span["type"] == "text":
-                    content += f"{span['content']} "
-                elif span["type"] == "inline_equation":
-                    content += f"{span.get('latex', '')} "
-                # Add other span types if necessary
-
-        # Clean up content
-        content = content.strip()
-
-        if content:
-            location = ChunkLocation(
-                index=Index(
-                    primary=page_num + 1,
-                    secondary=chunk_idx + 1,
-                ),
-                extracted_feature_type=feature_type,
-                extracted_file_path=extracted_path,
-                page_file_path=page_file_path,
-                bounding_box=_convert_bbox(
-                    block.get("bbox", []), page_width, page_height
-                ),
-            )
-
-            entry = Entry(
-                uuid=str(uuid.uuid4()),
-                ingestion=ingestion,
-                string=content,
-                consolidated_feature_type=feature_type,
-                chunk_locations=[location],
-                min_primary_index=page_num + 1,
-                max_primary_index=page_num + 1,
-                chunk_index=chunk_idx + 1,
-            )
-            entries.append(entry)
-            chunk_idx += 1
-
-        # Recursively process nested blocks if any
-        if "blocks" in block:
-            nested_entries, chunk_idx = await __process_para_blocks(
-                block["blocks"],
-                page_num,
-                ingestion,
-                page_file_path,
-                chunk_idx,
-                counters,
-                page_width,
-                page_height,
-                extracts_dir,
-                write,
-            )
-            entries.extend(nested_entries)
-
-    return entries, chunk_idx
-
-
 @FunctionRegistry.register("extract", "mineru")
->>>>>>> ef3ac77e
 async def main_mineru(
     ingestions: list[Ingestion],
     write=None,
